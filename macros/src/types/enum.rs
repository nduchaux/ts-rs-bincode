--- conflicted
+++ resolved
@@ -106,44 +106,28 @@
         Tagged::Adjacently { tag, content } => match &variant.fields {
             Fields::Unnamed(unnamed) if unnamed.unnamed.len() == 1 => {
                 let FieldAttr {
-<<<<<<< HEAD
                     type_as,
-                    type_override,
-                    ..
-                } = FieldAttr::from_attrs(&unnamed.unnamed[0].attrs)?;
-
-                if let (Some(_type_as), Some(_type_override)) = (&type_as, &type_override) {
-                    syn_err!("`type` is not compatible with `as`")
-                }
-
-                let parsed_ty = if let Some(_type_as) = &type_as {
-                    syn::parse_str::<Type>(_type_as)?
-                } else {
-                    unnamed.unnamed[0].ty.clone()
-                };
-
-                let ty = if let Some(type_override) = type_override {
-                    quote! { #type_override }
-                } else {
-                    format_type(&parsed_ty, dependencies, generics)
-                };
-                quote!(format!("{{ \"{}\": \"{}\", \"{}\": {} }}", #tag, #name, #content, #ty))
-=======
                     type_override,
                     skip,
                     ..
                 } = FieldAttr::from_attrs(&unnamed.unnamed[0].attrs)?;
+
+                if type_as.is_some() && type_override.is_some() {
+                    syn_err!("`type` is not compatible with `as`")
+                }
+             
+                let ty = match (type_override, type_as) {
+                    (Some(_), Some(_)) => syn_err!("`type` is not compatible with `as`"),
+                    (Some(type_override), None) => quote! { #type_override },
+                    (None, Some(type_as)) => format_type(&syn::parse_str::<Type>(type_as)?, dependencies, generics), 
+                    (None, None) => format_type(unnamed.unnamed[0].ty, dependencies, generics),
+                };
+
                 if skip {
                     quote!(format!("{{ \"{}\": \"{}\" }}", #tag, #name))
                 } else {
-                    let ty = if let Some(type_override) = type_override {
-                        quote! { #type_override }
-                    } else {
-                        format_type(&unnamed.unnamed[0].ty, dependencies, generics)
-                    };
                     quote!(format!("{{ \"{}\": \"{}\", \"{}\": {} }}", #tag, #name, #content, #ty))
                 }
->>>>>>> a38ac4b9
             }
             Fields::Unit => quote!(format!("{{ \"{}\": \"{}\" }}", #tag, #name)),
             _ => quote!(
@@ -170,45 +154,24 @@
             None => match &variant.fields {
                 Fields::Unnamed(unnamed) if unnamed.unnamed.len() == 1 => {
                     let FieldAttr {
-<<<<<<< HEAD
                         type_as,
+                        skip,
                         type_override,
                         ..
                     } = FieldAttr::from_attrs(&unnamed.unnamed[0].attrs)?;
 
-                    if let (Some(_type_as), Some(_type_override)) = (&type_as, &type_override) {
-                        syn_err!("`type` is not compatible with `as`")
-                    }
-
-                    let parsed_ty = if let Some(_type_as) = &type_as {
-                        syn::parse_str::<Type>(_type_as)?
-                    } else {
-                        unnamed.unnamed[0].ty.clone()
+                    let ty = match (type_override, type_as) {
+                        (Some(_), Some(_)) => syn_err!("`type` is not compatible with `as`"),
+                        (Some(type_override), None) => quote! { #type_override },
+                        (None, Some(type_as)) => format_type(&syn::parse_str::<Type>(type_as)?, dependencies, generics), 
+                        (None, None) => format_type(unnamed.unnamed[0].ty, dependencies, generics),
                     };
 
-                    let ty = if let Some(type_override) = type_override {
-                        quote! { #type_override }
-                    } else {
-                        format_type(&parsed_ty, dependencies, generics)
-                    };
-
-                    quote!(format!("{{ \"{}\": \"{}\" }} & {}", #tag, #name, #ty))
-=======
-                        type_override,
-                        skip,
-                        ..
-                    } = FieldAttr::from_attrs(&unnamed.unnamed[0].attrs)?;
                     if skip {
                         quote!(format!("{{ \"{}\": \"{}\" }}", #tag, #name))
                     } else {
-                        let ty = if let Some(type_override) = type_override {
-                            quote! { #type_override }
-                        } else {
-                            format_type(&unnamed.unnamed[0].ty, dependencies, generics)
-                        };
                         quote!(format!("{{ \"{}\": \"{}\" }} & {}", #tag, #name, #ty))
                     }
->>>>>>> a38ac4b9
                 }
                 Fields::Unit => quote!(format!("{{ \"{}\": \"{}\" }}", #tag, #name)),
                 _ => {
