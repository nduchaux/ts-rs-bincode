use proc_macro2::TokenStream;
use quote::{format_ident, quote};
use syn::{Fields, Generics, ItemEnum, Variant};

use crate::{
    attr::{EnumAttr, FieldAttr, StructAttr, Tagged, VariantAttr},
    deps::Dependencies,
    types,
    types::generics::{format_generics, format_type},
    DerivedTS,
};

pub(crate) fn r#enum_def(s: &ItemEnum) -> syn::Result<DerivedTS> {
    let enum_attr: EnumAttr = EnumAttr::from_attrs(&s.attrs)?;

    let name = match &enum_attr.rename {
        Some(existing) => existing.clone(),
        None => s.ident.to_string(),
    };

    if s.variants.is_empty() {
        return Ok(empty_enum(name, enum_attr));
    }

    if s.variants.is_empty() {
        return Ok(DerivedTS {
            name,
            inline: quote!("never".to_owned()),
            decl: quote!("type {} = never;"),
            inline_flattened: None,
            dependencies: Dependencies::default(),
            export: enum_attr.export,
            export_to: enum_attr.export_to,
        });
    }

    let mut formatted_variants = Vec::new();
    let mut dependencies = Dependencies::default();
    for variant in &s.variants {
        format_variant(
            &mut formatted_variants,
            &mut dependencies,
            &enum_attr,
            variant,
            &s.generics,
        )?;
    }

    let generic_args = format_generics(&mut dependencies, &s.generics);
    Ok(DerivedTS {
        inline: quote!([#(#formatted_variants),*].join(" | ")),
        decl: quote!(format!("type {}{} = {};", #name, #generic_args, Self::inline())),
        inline_flattened: None,
        dependencies,
        name,
        export: enum_attr.export,
        export_to: enum_attr.export_to,
    })
}

fn format_variant(
    formatted_variants: &mut Vec<TokenStream>,
    dependencies: &mut Dependencies,
    enum_attr: &EnumAttr,
    variant: &Variant,
    generics: &Generics,
) -> syn::Result<()> {
    let variant_attr = VariantAttr::from_attrs(&variant.attrs)?;

    if variant_attr.skip {
        return Ok(());
    }

    let name = match (variant_attr.rename.clone(), &enum_attr.rename_all) {
        (Some(rn), _) => rn,
        (None, None) => variant.ident.to_string(),
        (None, Some(rn)) => rn.apply(&variant.ident.to_string()),
    };

    let variant_type = types::type_def(
        &StructAttr::from(variant_attr),
        // since we are generating the variant as a struct, it doesn't have a name
        &format_ident!("_"),
        &variant.fields,
        generics,
    )?;
    let variant_dependencies = variant_type.dependencies;
    let inline_type = variant_type.inline;

    let formatted = match enum_attr.tagged()? {
        Tagged::Untagged => quote!(#inline_type),
        Tagged::Externally => match &variant.fields {
            Fields::Unit => quote!(format!("\"{}\"", #name)),
            _ => quote!(format!("{{ \"{}\": {} }}", #name, #inline_type)),
        },
        Tagged::Adjacently { tag, content } => match &variant.fields {
            Fields::Unnamed(unnamed) if unnamed.unnamed.len() == 1 => {
<<<<<<< HEAD
                let FieldAttr { type_override, .. } =
                    FieldAttr::from_attrs(&unnamed.unnamed[0].attrs)?;
                let ty = if let Some(type_override) = type_override {
                    quote! { #type_override }
                } else {
                    format_type(&unnamed.unnamed[0].ty, dependencies, generics)
                };
                quote!(format!("{{ {}: \"{}\", {}: {} }}", #tag, #name, #content, #ty))
=======
                let ty = format_type(&unnamed.unnamed[0].ty, dependencies, generics);
                quote!(format!("{{ \"{}\": \"{}\", \"{}\": {} }}", #tag, #name, #content, #ty))
>>>>>>> 837bc44d
            }
            Fields::Unit => quote!(format!("{{ \"{}\": \"{}\" }}", #tag, #name)),
            _ => quote!(
                format!("{{ \"{}\": \"{}\", \"{}\": {} }}", #tag, #name, #content, #inline_type)
            ),
        },
        Tagged::Internally { tag } => match variant_type.inline_flattened {
            Some(inline_flattened) => quote! {
                format!(
                    "{{ \"{}\": \"{}\", {} }}",
                    #tag,
                    #name,
                    #inline_flattened
                )
            },
            None => match &variant.fields {
                Fields::Unnamed(unnamed) if unnamed.unnamed.len() == 1 => {
<<<<<<< HEAD
                    let FieldAttr { type_override, .. } =
                        FieldAttr::from_attrs(&unnamed.unnamed[0].attrs)?;
                    let ty = if let Some(type_override) = type_override {
                        quote! { #type_override }
                    } else {
                        format_type(&unnamed.unnamed[0].ty, dependencies, generics)
                    };
                    quote!(format!("{{ {}: \"{}\" }} & {}", #tag, #name, #ty))
=======
                    let ty = format_type(&unnamed.unnamed[0].ty, dependencies, generics);
                    quote!(format!("{{ \"{}\": \"{}\" }} & {}", #tag, #name, #ty))
>>>>>>> 837bc44d
                }
                Fields::Unit => quote!(format!("{{ \"{}\": \"{}\" }}", #tag, #name)),
                _ => {
                    quote!(format!("{{ \"{}\": \"{}\" }} & {}", #tag, #name, #inline_type))
                }
            },
        },
    };

    dependencies.append(variant_dependencies);
    formatted_variants.push(formatted);
    Ok(())
}

// bindings for an empty enum (`never` in TS)
fn empty_enum(name: impl Into<String>, enum_attr: EnumAttr) -> DerivedTS {
    let name = name.into();
    DerivedTS {
        inline: quote!("never".to_owned()),
        decl: quote!(format!("type {} = never;", #name)),
        name,
        inline_flattened: None,
        dependencies: Dependencies::default(),
        export: enum_attr.export,
        export_to: enum_attr.export_to,
    }
}<|MERGE_RESOLUTION|>--- conflicted
+++ resolved
@@ -95,7 +95,6 @@
         },
         Tagged::Adjacently { tag, content } => match &variant.fields {
             Fields::Unnamed(unnamed) if unnamed.unnamed.len() == 1 => {
-<<<<<<< HEAD
                 let FieldAttr { type_override, .. } =
                     FieldAttr::from_attrs(&unnamed.unnamed[0].attrs)?;
                 let ty = if let Some(type_override) = type_override {
@@ -103,11 +102,7 @@
                 } else {
                     format_type(&unnamed.unnamed[0].ty, dependencies, generics)
                 };
-                quote!(format!("{{ {}: \"{}\", {}: {} }}", #tag, #name, #content, #ty))
-=======
-                let ty = format_type(&unnamed.unnamed[0].ty, dependencies, generics);
                 quote!(format!("{{ \"{}\": \"{}\", \"{}\": {} }}", #tag, #name, #content, #ty))
->>>>>>> 837bc44d
             }
             Fields::Unit => quote!(format!("{{ \"{}\": \"{}\" }}", #tag, #name)),
             _ => quote!(
@@ -125,7 +120,6 @@
             },
             None => match &variant.fields {
                 Fields::Unnamed(unnamed) if unnamed.unnamed.len() == 1 => {
-<<<<<<< HEAD
                     let FieldAttr { type_override, .. } =
                         FieldAttr::from_attrs(&unnamed.unnamed[0].attrs)?;
                     let ty = if let Some(type_override) = type_override {
@@ -133,11 +127,7 @@
                     } else {
                         format_type(&unnamed.unnamed[0].ty, dependencies, generics)
                     };
-                    quote!(format!("{{ {}: \"{}\" }} & {}", #tag, #name, #ty))
-=======
-                    let ty = format_type(&unnamed.unnamed[0].ty, dependencies, generics);
                     quote!(format!("{{ \"{}\": \"{}\" }} & {}", #tag, #name, #ty))
->>>>>>> 837bc44d
                 }
                 Fields::Unit => quote!(format!("{{ \"{}\": \"{}\" }}", #tag, #name)),
                 _ => {
