# ts-rs

<h1 align="center" style="padding-top: 0; margin-top: 0;">
<img width="150px" src="https://raw.githubusercontent.com/Aleph-Alpha/ts-rs/main/logo.png" alt="logo">
<br/>
ts-rs
</h1>
<p align="center">
generate typescript interface/type declarations from rust types
</p>

<div align="center">
<!-- Github Actions -->
<img src="https://img.shields.io/github/actions/workflow/status/Aleph-Alpha/ts-rs/test.yml?branch=main" alt="actions status" />
<a href="https://crates.io/crates/ts-rs">
<img src="https://img.shields.io/crates/v/ts-rs.svg?style=flat-square"
alt="Crates.io version" />
</a>
<a href="https://docs.rs/ts-rs">
<img src="https://img.shields.io/badge/docs-latest-blue.svg?style=flat-square"
alt="docs.rs docs" />
</a>
<a href="https://crates.io/crates/ts-rs">
<img src="https://img.shields.io/crates/d/ts-rs.svg?style=flat-square"
alt="Download" />
</a>
</div>

### why?
When building a web application in rust, data structures have to be shared between backend and frontend.
Using this library, you can easily generate TypeScript bindings to your rust structs & enums so that you can keep your
types in one place.

ts-rs might also come in handy when working with webassembly.

### how?
ts-rs exposes a single trait, `TS`. Using a derive macro, you can implement this interface for your types.
Then, you can use this trait to obtain the TypeScript bindings.
We recommend doing this in your tests.
[See the example](https://github.com/Aleph-Alpha/ts-rs/blob/main/example/src/lib.rs) and [the docs](https://docs.rs/ts-rs/latest/ts_rs/).

### get started
```toml
[dependencies]
ts-rs = "7.1"
```

```rust
use ts_rs::TS;

#[derive(TS)]
#[ts(export)]
struct User {
    user_id: i32,
    first_name: String,
    last_name: String,
}
```
When running `cargo test`, the TypeScript bindings will be exported to the file `bindings/User.ts`.

### features
- generate interface declarations from rust structs
- generate union declarations from rust enums
- inline types
- flatten structs/interfaces
- generate necessary imports when exporting to multiple files
- serde compatibility
- generic types
- support for ESM imports

### limitations
- generic fields cannot be inlined or flattened (#56)
- type aliases must not alias generic types (#70)

### cargo features
- `serde-compat` (default)

  Enable serde compatibility. See below for more info.
- `format`

  When enabled, the generated typescript will be formatted.
  Currently, this sadly adds quite a bit of dependencies.
- `chrono-impl`

  Implement `TS` for types from chrono
- `bigdecimal-impl`

  Implement `TS` for types from bigdecimal
- `url-impl`

  Implement `TS` for types from url
- `uuid-impl`

  Implement `TS` for types from uuid
- `bson-uuid-impl`

  Implement `TS` for types from bson
- `bytes-impl`

  Implement `TS` for types from bytes
- `indexmap-impl`

  Implement `TS` for `IndexMap` and `IndexSet` from indexmap

- `ordered-float-impl`

  Implement `TS` for `OrderedFloat` from ordered_float

- `heapless-impl`

  Implement `TS` for `Vec` from heapless

<<<<<<< HEAD
- `semver-impl`
  Implement `TS` for `Version` from semver

=======
- `no-serde-warnings`

  When `serde-compat` is enabled, warnings are printed during build if unsupported serde
  attributes are encountered. Enabling this feature silences these warnings.

- `import-esm`

  `import` statements in the generated file will have the `.js` extension in the end of
  the path to conform to the ES Modules spec. (e.g.: `import { MyStruct } from "./my_struct.js"`)
>>>>>>> a3e0f211

If there's a type you're dealing with which doesn't implement `TS`, use `#[ts(type = "..")]` or open a PR.

### serde compatability
With the `serde-compat` feature (enabled by default), serde attributes can be parsed for enums and structs.
Supported serde attributes:
- `rename`
- `rename-all`
- `tag`
- `content`
- `untagged`
- `skip`
- `flatten`
- `default`

Note: `skip_serializing` and `skip_deserializing` are ignored. If you wish to exclude a field
from the generated type, but cannot use `#[serde(skip)]`, use `#[ts(skip)]` instead.

When ts-rs encounters an unsupported serde attribute, a warning is emitted, unless the feature `no-serde-warnings` is enabled.

### contributing
Contributions are always welcome!
Feel free to open an issue, discuss using GitHub discussions or open a PR.
[See CONTRIBUTING.md](https://github.com/Aleph-Alpha/ts-rs/blob/main/CONTRIBUTING.md)

### todo
- [x] serde compatibility layer
- [x] documentation
- [x] use typescript types across files
- [x] more enum representations
- [x] generics
- [ ] don't require `'static`

License: MIT<|MERGE_RESOLUTION|>--- conflicted
+++ resolved
@@ -110,11 +110,9 @@
 
   Implement `TS` for `Vec` from heapless
 
-<<<<<<< HEAD
 - `semver-impl`
   Implement `TS` for `Version` from semver
 
-=======
 - `no-serde-warnings`
 
   When `serde-compat` is enabled, warnings are printed during build if unsupported serde
@@ -124,7 +122,6 @@
 
   `import` statements in the generated file will have the `.js` extension in the end of
   the path to conform to the ES Modules spec. (e.g.: `import { MyStruct } from "./my_struct.js"`)
->>>>>>> a3e0f211
 
 If there's a type you're dealing with which doesn't implement `TS`, use `#[ts(type = "..")]` or open a PR.
 
