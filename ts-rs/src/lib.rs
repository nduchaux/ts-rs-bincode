--- conflicted
+++ resolved
@@ -252,13 +252,6 @@
 
 #[cfg(feature = "chrono-impl")]
 mod chrono_impls {
-<<<<<<< HEAD
-    use std::any::TypeId;
-
-    use chrono::{Date, DateTime, NaiveDate, NaiveDateTime, NaiveTime, TimeZone};
-
-=======
->>>>>>> e67bd210
     use super::TS;
     use chrono::{Date, DateTime, NaiveDate, NaiveDateTime, NaiveTime, TimeZone};
     use std::any::TypeId;
